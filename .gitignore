<<<<<<< HEAD
arch.env
=======
.env
.qodo
db
__pycache__
>>>>>>> a916deb0
<|MERGE_RESOLUTION|>--- conflicted
+++ resolved
@@ -1,8 +1,4 @@
-<<<<<<< HEAD
-arch.env
-=======
 .env
 .qodo
 db
-__pycache__
->>>>>>> a916deb0
+__pycache__