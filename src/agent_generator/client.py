from typing import Optional
from datetime import datetime
import time
import os
from dotenv import load_dotenv
import google.generativeai as genai

# Load environment variables
load_dotenv()

class GeminiClient:
    """
    Cliente para interactuar con la API de Gemini.
    """
<<<<<<< HEAD
    def __init__(self, temperature=0.9, max_tokens=200):
        self.model = genai.GenerativeModel('gemini-2.0-flash')
        self.generation_config = {
            'temperature': temperature,
            'top_p': 1,
            'top_k': 32,
            'max_output_tokens': max_tokens,
=======
    def __init__(self):
        # Configure Gemini API
        api_key = os.getenv('GEMINI_API_KEY')
        if not api_key:
            raise ValueError("GEMINI_API_KEY not found in environment variables.")
        
        genai.configure(api_key=api_key)
        self.model = genai.GenerativeModel('gemini-2.0-flash')
        self.generation_config = {
            'temperature': 0.7,
            'top_p': 1,
            'top_k': 32,
            'max_output_tokens': 2000,
>>>>>>> a916deb0
        }
        self.max_retries = 12
        self.retry_delay = 5  # seconds

    def generate(self, prompt: str, system: Optional[str] = None) -> str:
        """
        Genera una respuesta usando Gemini con reintentos por límite de tasa.
        """
        retries = 0
        while retries < self.max_retries:
            try:
                if system:
                    prompt = f"{system}\n{prompt}"
                
                safety_settings = [
                    {"category": "HARM_CATEGORY_HARASSMENT", "threshold": "BLOCK_NONE"},
                    {"category": "HARM_CATEGORY_HATE_SPEECH", "threshold": "BLOCK_NONE"},
                    {"category": "HARM_CATEGORY_SEXUALLY_EXPLICIT", "threshold": "BLOCK_NONE"},
                    {"category": "HARM_CATEGORY_DANGEROUS_CONTENT", "threshold": "BLOCK_NONE"},
                ]
                
                response = self.model.generate_content(
                    prompt,
                    generation_config=self.generation_config,
                    safety_settings=safety_settings
                )
                
                if response.text:
                    return response.text.strip()
                return "[Respuesta no disponible]"
                
            except Exception as e:
                if "429" in str(e) or "quota" in str(e).lower():
                    retries += 1
                    if retries < self.max_retries:
                        print(f"\nLímite de solicitudes alcanzado. Esperando {self.retry_delay} segundos...")
                        time.sleep(self.retry_delay)
                        continue
                print(f"Error con Gemini después de {retries} intentos: {e}")
                return "[Error de generación]"
            
        return "[Límite de solicitudes excedido]"<|MERGE_RESOLUTION|>--- conflicted
+++ resolved
@@ -12,15 +12,6 @@
     """
     Cliente para interactuar con la API de Gemini.
     """
-<<<<<<< HEAD
-    def __init__(self, temperature=0.9, max_tokens=200):
-        self.model = genai.GenerativeModel('gemini-2.0-flash')
-        self.generation_config = {
-            'temperature': temperature,
-            'top_p': 1,
-            'top_k': 32,
-            'max_output_tokens': max_tokens,
-=======
     def __init__(self):
         # Configure Gemini API
         api_key = os.getenv('GEMINI_API_KEY')
@@ -34,7 +25,6 @@
             'top_p': 1,
             'top_k': 32,
             'max_output_tokens': 2000,
->>>>>>> a916deb0
         }
         self.max_retries = 12
         self.retry_delay = 5  # seconds
