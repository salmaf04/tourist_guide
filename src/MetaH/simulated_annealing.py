import random
import math
import numpy

class RouteFinder:
    def __init__(self, distance_matrix, node_params):
        """
        Constructor de la clase RouteFinder.

        :param distance_matrix: Matriz de distancias entre nodos.
        :type distance_matrix: list[list[float]]
        :param node_params: Array de parámetros de los nodos.
        :type node_params: list[dict]
        :param tourist_param: Valor del parámetro del turista.
        :type tourist_param: float
        """
        self.distance_matrix = distance_matrix
        self.node_params = node_params
        self.num_nodes = len(distance_matrix)


        self.alpha = 0.001 
        self.beta = 10000 
        self.ganma = 80
    

    def find_route(self, tourist_param, time, sort):
        """
        Encuentra una ruta que maximice la función goal_func(route) y cumpla con la restricción de tiempo.

        :param time: Tiempo máximo en horas.
        :type time: float
        :param starting_node: Nodo de partida.
        :type starting_node: int
        :return: La ruta óptima encontrada.
        :rtype: list[int]
        """
        
        self.tourist_param=tourist_param

        
        C=[0]
        route = []

        for i in range (1,self.num_nodes):
            route.append(i)
            C.append(self.node_goal_func(i))
        #Haz que el starting_node sea el primero
        route.insert(0, 0)

        # Inicializa la temperatura
        temperature = self.beta

        # Inicializa la mejor ruta encontrada
        best_route = route

        # Inicializa el mejor valor de la función objetivo
        best_value = self.goal_func(route, time, tourist_param)


        # Cantidad de iteraciones
        it=0
        # Ciclo de enfriamiento simulado
        while temperature > self.ganma:
            # Genera una nueva solución vecina
            new_route = self.perturb_route(route)

            # Calcula el valor de la función objetivo para la nueva ruta
            new_value = self.goal_func(new_route, time, tourist_param)

            # Verifica si la nueva ruta es mejor que la mejor ruta encontrada hasta ahora
            if new_value > best_value:
                best_route = new_route
                best_value = new_value

            # Aplica la función de aceptación de Metropolis
            delta = new_value - self.goal_func(route, time, tourist_param)
            if delta > 0 or random.random() < math.exp(delta / temperature):
                route = new_route

            
            # Enfría la temperatura
            temperature *= 0.99

        return best_route


    def perturb_route(self, route):
        # Crea una copia de la lista
        new_route = route[:]  # o new_route = route.copy()

        # Intercambia dos nodos en la ruta
        if len(new_route) > 2:
            i = random.randint(1, len(new_route) - 1)
            j = random.randint(1, len(new_route) - 1)
            while i == j:
                j = random.randint(1, len(new_route) - 1)
            new_route[i], new_route[j] = new_route[j], new_route[i]
        return new_route

    def cooling_function(self,T, it):
        return T* math.exp(-self.alpha*it)

    #Similitud coseno entre ambos embeddings
    def node_goal_func(self,node_id):
        return numpy.dot(self.node_params[node_id]['vector'], self.tourist_param)/(numpy.linalg.norm(self.node_params[node_id]['vector'])* numpy.linalg.norm(self.tourist_param))

    def goal_func(self, route, time, tourist_param):
        """
        Función objetivo que se maximiza.

        :param route: Ruta.
        :type route: list[int]
        :param time: Tiempo máximo disponible
        :type time: float
        :param tourist_param: Parámetros del turista
        :type tourist_param: numpy.ndarray
        :return: Valor de la función objetivo.
        :rtype: float
        """
        length = 1 
        for i in range(1, len(route)):
            if self.get_time(route, i+1) <= time:
                length = i + 1
            else:
                break

<<<<<<< HEAD
        sum=0
        for i in range(1,length):
            sum+=C[i]
=======
        sum_value = 0
        for i in range(1, length):
            if route[i] < len(self.node_params):
                # Dot product entre los dos vectores
                node_vector = self.node_params[route[i]]['vector']
                sum_value += numpy.dot(node_vector, tourist_param)
>>>>>>> a916deb0

        return sum_value

    def get_time(self, route, length):
        """
        Calcula el tiempo total de la ruta.

        :param route: Ruta.
        :type route: list[int]
        :param length: Longitud de la ruta a considerar
        :type length: int
        :return: Tiempo total.
        :rtype: float
        """
        if length <= 1:
            return 0
            
        t = 0
        for i in range(1, length):
            # Add travel time from previous node to current node
            if route[i-1] < len(self.distance_matrix) and route[i] < len(self.distance_matrix[0]):
                t += self.distance_matrix[route[i-1]][route[i]]
            
            # Add visit time at current node
            if route[i] < len(self.node_params):
                t += self.node_params[route[i]]['time']

        # Add return time to starting point
        if length > 1 and route[length-1] < len(self.distance_matrix) and route[0] < len(self.distance_matrix[0]):
            t += self.distance_matrix[route[length-1]][route[0]]
 
        return t<|MERGE_RESOLUTION|>--- conflicted
+++ resolved
@@ -66,7 +66,7 @@
             new_route = self.perturb_route(route)
 
             # Calcula el valor de la función objetivo para la nueva ruta
-            new_value = self.goal_func(new_route, time, tourist_param)
+            new_value = self.goal_func(new_route, time, tourist_param, C)
 
             # Verifica si la nueva ruta es mejor que la mejor ruta encontrada hasta ahora
             if new_value > best_value:
@@ -105,7 +105,7 @@
     def node_goal_func(self,node_id):
         return numpy.dot(self.node_params[node_id]['vector'], self.tourist_param)/(numpy.linalg.norm(self.node_params[node_id]['vector'])* numpy.linalg.norm(self.tourist_param))
 
-    def goal_func(self, route, time, tourist_param):
+    def goal_func(self, route, time, tourist_param, C):
         """
         Función objetivo que se maximiza.
 
@@ -125,20 +125,11 @@
             else:
                 break
 
-<<<<<<< HEAD
         sum=0
         for i in range(1,length):
             sum+=C[i]
-=======
-        sum_value = 0
-        for i in range(1, length):
-            if route[i] < len(self.node_params):
-                # Dot product entre los dos vectores
-                node_vector = self.node_params[route[i]]['vector']
-                sum_value += numpy.dot(node_vector, tourist_param)
->>>>>>> a916deb0
 
-        return sum_value
+        return sum
 
     def get_time(self, route, length):
         """
